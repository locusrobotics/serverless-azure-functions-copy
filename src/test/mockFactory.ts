--- conflicted
+++ resolved
@@ -403,15 +403,10 @@
       deploymentName: "myDeploymentName",
       region: "eastus2",
       stage: "dev",
-<<<<<<< HEAD
-      runtime: Runtime.NODE10,
+      runtime: Runtime.NODE14,
       ...provider
     } as ServerlessAzureProvider
     return args;
-=======
-      runtime: Runtime.NODE14,
-    }
->>>>>>> 4ef82fb8
   }
 
   public static createTestServicePrincipalEnvVariables(): ServicePrincipalEnvVariables {
