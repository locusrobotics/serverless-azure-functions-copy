--- conflicted
+++ resolved
@@ -18,14 +18,7 @@
 jest.mock("@azure/arm-resources");
 
 jest.mock("./azureBlobStorageService");
-<<<<<<< HEAD
 import { AzureBlobStorageService } from "./azureBlobStorageService";
-=======
-import { AzureBlobStorageService } from "./azureBlobStorageService"
-import configConstants from "../config";
-import { Utils } from "../shared/utils";
-import { ServerlessAzureConfig } from "../models/serverless";
->>>>>>> 9b57dacc
 
 describe("Function App Service", () => {
   const app = MockFactory.createTestSite();
@@ -52,11 +45,7 @@
   const listFunctionsUrl = `${baseUrl}${app.id}/functions?api-version=2016-08-01`;
   const appSettingsUrl = `${baseUrl}/subscriptions/${subscriptionId}/resourceGroups/${config.provider.resourceGroup}` +
     `/providers/Microsoft.Web/sites/${app.name}/config/appsettings?api-version=2016-08-01`;
-<<<<<<< HEAD
   const getFunctionUrl = `${baseUrl}${app.id}/functions/hello?api-version=2016-08-01`
-=======
-
->>>>>>> 9b57dacc
 
   const appSettings = {
     setting1: "value1",
@@ -446,11 +435,7 @@
         return {
           properties: appSettings
         }
-<<<<<<< HEAD
       }) as any;
-=======
-      });
->>>>>>> 9b57dacc
       AzureBlobStorageService.prototype.generateBlobSasTokenUrl = jest.fn(() => Promise.resolve(sasUrl));
     });
 
@@ -523,13 +508,16 @@
 
   function expectLogFunctions(sls: Serverless) {
     expectSlsLogContains(sls, "Deployed serverless functions:");
-    expectSlsLogContains(sls, "Deploying zip file to function app: Test");
     expectSlsLogContains(sls, "-> hello: [*] myHostName.azurewebsites.net/api/hello");
     expectSlsLogContains(sls, "-> goodbye: [*] myHostName.azurewebsites.net/api/goodbye");
   }
 
   function expectSlsLogContains(sls: Serverless, message: string) {
     const calls = (sls.cli.log as any).mock.calls;
-    expect(calls.find((args) => args[0])).toBeTruthy();
+    const call = calls.find((args) => {
+      const equals = args[0] === message;
+      return equals;
+    });
+    expect(call).toBeDefined();
   }
 });