--- conflicted
+++ resolved
@@ -44,13 +44,10 @@
         defaultValue: "",
         type: ArmParamType.String
       },
-<<<<<<< HEAD
       kind: {
         defaultValue: "",
         type: ArmParamType.String,
       },
-=======
->>>>>>> 9b57dacc
       location: {
         defaultValue: "",
         type: ArmParamType.String
@@ -62,7 +59,6 @@
       appServicePlanSkuTier: {
         defaultValue: "ElasticPremium",
         type: ArmParamType.String
-<<<<<<< HEAD
       },
       appServicePlanWorkerSizeId: {
         defaultValue: "3",
@@ -84,9 +80,6 @@
         defaultValue: false,
         type: ArmParamType.Bool,
       },
-=======
-      }
->>>>>>> 9b57dacc
     };
 
     return {
@@ -125,12 +118,9 @@
       ...config.provider.appServicePlan,
     };
 
-<<<<<<< HEAD
     const { os } = config.provider;
     const linux = os === FunctionAppOS.LINUX;
 
-=======
->>>>>>> 9b57dacc
     const params: AppServicePlanParams = {
       appServicePlanName: {
         value: AppServicePlanResource.getResourceName(config),
@@ -166,10 +156,6 @@
       }
     }
 
-<<<<<<< HEAD
     return params;
-=======
-    return params as unknown as ArmParameters;
->>>>>>> 9b57dacc
   }
 }